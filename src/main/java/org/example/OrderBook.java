package org.example;

import java.math.BigDecimal;
import java.util.AbstractMap;
import java.util.HashMap;
import java.util.NavigableMap;
import java.util.TreeMap;


/**
 * An order book is the list of orders that a trading venue (in particular stock exchanges) uses to record the interest
 * of buyers and sellers in a particular financial instrument (symbol). A matching engine uses the book to determine
 * which orders can be fully or partially executed.
 *
 * @author Aleksandar Spasojevic
 */
public class OrderBook implements Level2View {
    private final String exchange;
    private final String symbol;
    private final NavigableMap<BigDecimal, Long> bids = new TreeMap<>();
    private final NavigableMap<BigDecimal, Long> asks = new TreeMap<>();
    private final AbstractMap<Long, Order> history = new HashMap<>();

    /**
     * Constructs an empty order book for symbol on specified exchange.
     *
     * @param exchange trading venue
     * @param symbol   financial instrument
     */
    public OrderBook(String exchange, String symbol) {
        this.exchange = exchange;
        this.symbol = symbol;
    }

    /**
     * Returns exchange's name
     *
     * @return exchange's name
     */
    public String getExchange() {
        return exchange;
    }

    /**
     * Returns financial instrument's symbol on exchange
     *
     * @return financial instrument's symbol on exchange
     */
    public String getSymbol() {
        return symbol;
    }

    /**
     * Act on when new order has arrived
     *
     * @param side     BID or ASK {@link Level2View.Side}
     * @param price    of order
     * @param quantity of order
     * @param orderId  of order
     * @throws RuntimeException if invalid input for orderId, price, quantity or if order is present in order book
     */
    @Override
    public void onNewOrder(Side side, BigDecimal price, long quantity, long orderId) {
        Order.validate(orderId, price, quantity);

        if (history.containsKey(orderId))
            throw new RuntimeException("Order with orderId=" + orderId + " already exists");

        var order = new Order(side, orderId, price, quantity);
        history.put(orderId, order);
        add(order);
    }

    /**
     * Act on when order has to be cancelled
     *
     * @param orderId of order
     * @throws RuntimeException if order not present in order book or if order is not active or if removing order from
     *                          order book not successful (should not happen)
     */
    @Override
    public void onCancelOrder(long orderId) {
        if (!history.containsKey(orderId))
            throw new RuntimeException("No order with orderId=" + orderId);

        Order order = history.get(orderId);

        if (!order.isActive())
            throw new RuntimeException("cancel on inactive order not allowed");

        order.cancel();
        remove(order);
    }

    /**
     * Act on when order has to be replaced. No change in orderId.
     *
     * @param price    of changed order (new price due to replace). Causes change in price level of order book
     * @param quantity of changed order (new quantity due to replace)
     * @param orderId  of order to be replaced
     * @throws RuntimeException if invalid input for orderId, price, quantity or if order not present in order book or
     *                          if order is not active or if removing order from order book not successful (should not
     *                          happen)
     */
    @Override
    public void onReplaceOrder(BigDecimal price, long quantity, long orderId) {
        Order.validate(orderId, price, quantity);

        if (!history.containsKey(orderId))
            throw new RuntimeException("No order with orderId=" + orderId);

        var order = history.get(orderId);

        if (!order.isActive())
            throw new RuntimeException("replace on inactive order not allowed");

        remove(order);
        order.setQuantity(quantity);
        order.setPrice(price);
        add(order);
    }

    /**
     * Act on matched order (trade)
     *
     * @param quantity       to deduct from order (to be filled)
     * @param restingOrderId of order that has been crossed
     * @throws IllegalArgumentException if order's quantity < quantity to be filled
     * @throws RuntimeException         if quantity <= 0 or if order not present in order book or if order is not active
     *                                  or if quantity > order's quantity
     */
    @Override
    public void onTrade(long quantity, long restingOrderId) {
        if (quantity <= 0)
            throw new RuntimeException("quantity must be greater than 0");

        if (!history.containsKey(restingOrderId))
            throw new RuntimeException("No restingOrder with orderId=" + restingOrderId);

        var order = history.get(restingOrderId);

        if (!order.isActive())
            throw new RuntimeException("fill inactive order not allowed");

        if (quantity > order.getQuantity())
            throw new IllegalArgumentException("cannot fill order due to quantity > order's quantity");

        var leftover = order.getQuantity() - quantity;
        if (leftover == 0) {
            remove(order);
            order.setQuantity(leftover);
        } else {
            remove(order);
            order.setQuantity(leftover);
            add(order);
        }
    }

    /**
     * Quantity of price level
     *
     * @param side  BID or ASK {@link Level2View.Side}
     * @param price level
     * @return quantity of price level
     */
    @Override
    public long getSizeForPriceLevel(Side side, BigDecimal price) {
        return switch (side) {
            case BID -> getBidSizeAtPriceLevel(price);
            case ASK -> getAskSizeAtPriceLevel(price);
        };
    }

    /**
     * Get number of price levels available
     *
     * @param side BID or ASK {@link Level2View.Side}
     * @return number (count) of price levels available
     */
    @Override
    public long getBookDepth(Side side) {
        return switch (side) {
            case BID -> getBidDepth();
            case ASK -> getAskDepth();
        };
    }

    /**
     * Get highest {@code BID} or lowest {@code ASK}
     *
     * @param side BID or ASK {@link Level2View.Side}
     * @return either highest {@code BID} or lowest {@code ASK}
     */
    @Override
    public BigDecimal getTopOfBook(Side side) {
        return switch (side) {
            case BID -> getHighestBidPrice();
            case ASK -> getLowestAskPrice();
        };
    }

    private void add(Order order) {
        var bidsOrAsks = order.getSide() == Side.ASK ? asks : bids;
        bidsOrAsks.merge(order.getPrice(), order.getQuantity(), Long::sum);
    }

    private void remove(Order order) {
        var bidsOrAsks = order.getSide() == Side.ASK ? asks : bids;
        bidsOrAsks.compute(order.getPrice(), (priceLevel, current) -> {
            if (current == null || current < order.getQuantity())
                throw new RuntimeException("cannot remove order from Order book");
            var newCurrent = current - order.getQuantity();
            return newCurrent > 0 ? newCurrent : null;
        });
    }

    private BigDecimal getHighestBidPrice() {
<<<<<<< HEAD
        return bids.isEmpty() ? null : bids.lastKey();
    }

    private BigDecimal getLowestAskPrice() {
        return asks.isEmpty() ? null : asks.firstKey();
=======
        return bids.entrySet()
                .stream()
                .sorted(Map.Entry.comparingByKey(Comparator.reverseOrder()))
                .filter(priceLevel -> !priceLevel.getValue().isEmpty())
                .findFirst()
                .map(Map.Entry::getKey)
                .orElse(null);
    }

    private BigDecimal getLowestAskPrice() {
        return asks.entrySet()
                .stream()
                .sorted(Map.Entry.comparingByKey())
                .filter(priceLevel -> !priceLevel.getValue().isEmpty())
                .findFirst()
                .map(Map.Entry::getKey)
                .orElse(null);
>>>>>>> bd3608cd
    }

    private long getBidSizeAtPriceLevel(BigDecimal price) {
        return bids.tailMap(price, true)
                .values()
                .stream()
<<<<<<< HEAD
                .mapToLong(Long::longValue)
=======
                .flatMap(priceLevel -> priceLevel
                        .values()
                        .stream())
                .mapToLong(Order::getQuantity)
>>>>>>> bd3608cd
                .sum();
    }

    private long getAskSizeAtPriceLevel(BigDecimal price) {
        return asks.headMap(price, true)
                .values()
                .stream()
<<<<<<< HEAD
                .mapToLong(Long::longValue)
=======
                .flatMap(priceLevel -> priceLevel
                        .values()
                        .stream())
                .mapToLong(Order::getQuantity)
>>>>>>> bd3608cd
                .sum();
    }

    private long getBidDepth() {
<<<<<<< HEAD
        return bids.size();
    }

    private long getAskDepth() {
        return asks.size();
=======
        return bids.entrySet()
                .stream()
                .filter(priceLevel -> !priceLevel.getValue().isEmpty())
                .count();
    }

    private long getAskDepth() {
        return asks.entrySet()
                .stream()
                .filter(priceLevel -> !priceLevel.getValue().isEmpty())
                .count();
>>>>>>> bd3608cd
    }
}<|MERGE_RESOLUTION|>--- conflicted
+++ resolved
@@ -1,8 +1,8 @@
 package org.example;
 
 import java.math.BigDecimal;
-import java.util.AbstractMap;
 import java.util.HashMap;
+import java.util.Map;
 import java.util.NavigableMap;
 import java.util.TreeMap;
 
@@ -19,7 +19,7 @@
     private final String symbol;
     private final NavigableMap<BigDecimal, Long> bids = new TreeMap<>();
     private final NavigableMap<BigDecimal, Long> asks = new TreeMap<>();
-    private final AbstractMap<Long, Order> history = new HashMap<>();
+    private final Map<Long, Order> history = new HashMap<>();
 
     /**
      * Constructs an empty order book for symbol on specified exchange.
@@ -215,45 +215,18 @@
     }
 
     private BigDecimal getHighestBidPrice() {
-<<<<<<< HEAD
         return bids.isEmpty() ? null : bids.lastKey();
     }
 
     private BigDecimal getLowestAskPrice() {
         return asks.isEmpty() ? null : asks.firstKey();
-=======
-        return bids.entrySet()
-                .stream()
-                .sorted(Map.Entry.comparingByKey(Comparator.reverseOrder()))
-                .filter(priceLevel -> !priceLevel.getValue().isEmpty())
-                .findFirst()
-                .map(Map.Entry::getKey)
-                .orElse(null);
-    }
-
-    private BigDecimal getLowestAskPrice() {
-        return asks.entrySet()
-                .stream()
-                .sorted(Map.Entry.comparingByKey())
-                .filter(priceLevel -> !priceLevel.getValue().isEmpty())
-                .findFirst()
-                .map(Map.Entry::getKey)
-                .orElse(null);
->>>>>>> bd3608cd
     }
 
     private long getBidSizeAtPriceLevel(BigDecimal price) {
         return bids.tailMap(price, true)
                 .values()
                 .stream()
-<<<<<<< HEAD
                 .mapToLong(Long::longValue)
-=======
-                .flatMap(priceLevel -> priceLevel
-                        .values()
-                        .stream())
-                .mapToLong(Order::getQuantity)
->>>>>>> bd3608cd
                 .sum();
     }
 
@@ -261,36 +234,15 @@
         return asks.headMap(price, true)
                 .values()
                 .stream()
-<<<<<<< HEAD
                 .mapToLong(Long::longValue)
-=======
-                .flatMap(priceLevel -> priceLevel
-                        .values()
-                        .stream())
-                .mapToLong(Order::getQuantity)
->>>>>>> bd3608cd
                 .sum();
     }
 
     private long getBidDepth() {
-<<<<<<< HEAD
         return bids.size();
     }
 
     private long getAskDepth() {
         return asks.size();
-=======
-        return bids.entrySet()
-                .stream()
-                .filter(priceLevel -> !priceLevel.getValue().isEmpty())
-                .count();
-    }
-
-    private long getAskDepth() {
-        return asks.entrySet()
-                .stream()
-                .filter(priceLevel -> !priceLevel.getValue().isEmpty())
-                .count();
->>>>>>> bd3608cd
     }
 }